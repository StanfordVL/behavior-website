--- conflicted
+++ resolved
@@ -282,12 +282,7 @@
                     synset_c.parents.add(synset_p)
                 for synset_p in Synset.objects.filter(name__in=nx.ancestors(G, synset_c.name)):
                     synset_c.ancestors.add(synset_p)
-<<<<<<< HEAD
-
-=======
-                synset_c.save()
- 
->>>>>>> 423d8bd6
+
     def generate_synset_state(self):
         synsets = []
         for synset in Synset.objects.all():
