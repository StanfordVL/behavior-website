<<<<<<< HEAD
{% extends "data/base.html" %}

{% block title %}BEHAVIOR-1K Integration{% endblock %}

{% block customstyle %}
<style>
  .card:hover {
    cursor: pointer;
    text-decoration: none;
    color: #8C1515;
    border-color: #8C1515;
  }
</style>
{% endblock %}

{% block content %}
  <div class="container mt-5">
    <h1 class="text-center">B1K Integration</h1>
    <div class="row mt-5">
      <div class="col-md-6">
        <div class="card text-center mb-4">
          <div class="card-header h5">Tasks</div>
          <div class="row no-gutters">
            <div class="col-sm-4 border-right py-4">
              <h6 class="text-success">Sampleable:</h6>
              <strong>100</strong>
            </div>
            <div class="col-sm-4 py-4">
              <h6 class="text-warning">In Progress:</h6>
              <strong>200</strong>
            </div>
            <div class="col-sm-4 border-left py-4">
              <h6 class="text-danger">Needs Action:</h6>
              <strong>800</strong>
=======
<!DOCTYPE html>
<html>
  <head>
    <title>B1K Integration</title>
    <link rel="stylesheet" href="https://stackpath.bootstrapcdn.com/bootstrap/4.3.1/css/bootstrap.min.css">
    <style>
      .card:hover {
        cursor: pointer;
        text-decoration: none;
        color: #8C1515;
        border-color: #8C1515;
      }
    </style>
  </head>
  <body>
    <div class="container mt-5">
      <h1 class="text-center">B1K Integration Dashboard</h1>
      <br>
      <h4 class="text-center">Last updated {% now "SHORT_DATETIME_FORMAT" %}</h4>
      <div class="row mt-5">
        <div class="col-md-6">
          <div class="card text-center mb-4">
            <div class="card-header h5">Tasks</div>
            <div class="row no-gutters">
              <div class="col-sm-4 border-right py-4">
                <h6 class="text-success">Sampleable:</h6>
                <strong>100</strong>
              </div>
              <div class="col-sm-4 py-4">
                <h6 class="text-warning">In Progress:</h6>
                <strong>200</strong>
              </div>
              <div class="col-sm-4 border-left py-4">
                <h6 class="text-danger">Needs Action:</h6>
                <strong>800</strong>
              </div>
>>>>>>> 423d8bd6
            </div>
          </div>
          <a href="{% url 'tasks list' %}" class="stretched-link"></a>
        </div>
      </div>
      <div class="col-md-6">
        <div class="card text-center mb-4">
          <div class="card-header h5">Synsets</div>
          <div class="row no-gutters">
            <div class="col-sm-4 border-right py-4">
              <h6 class="text-success">Valid:</h6>
              <strong>500</strong>
            </div>
            <div class="col-sm-4 py-4">
              <h6 class="text-danger">Missing Objects:</h6>
              <strong>800</strong>
            </div>
            <div class="col-sm-4 border-left py-4">
              <h6 class="text-danger">Missing Definition:</h6>
              <strong>1500</strong>
            </div>
          </div>
          <a href="{% url 'synsets list' %}" class="stretched-link"></a>
        </div>
      </div>
      <div class="col-md-6">
        <div class="card text-center mb-4">
          <div class="card-header h5">Objects</div>
          <div class="row no-gutters">
            <div class="col-sm-4 border-right py-4">
              <h6 class="text-success">Valid:</h6>
              <strong>100</strong>
            </div>
            <div class="col-sm-4 py-4">
              <h6 class="text-warning">In Progress:</h6>
              <strong>200</strong>
            </div>
            <div class="col-sm-4 border-left py-4">
              <!-- This is for things like missing synset assignment, etc. -->
              <h6 class="text-danger">Needs Action:</h6>
              <strong>800</strong>
            </div>
          </div>
          <a href="{% url 'index' %}" class="stretched-link"></a>
        </div>
      </div>
      <div class="col-md-6">
        <div class="card text-center mb-4">
          <div class="card-header h5">Scenes</div>
          <div class="row no-gutters">
            <div class="col-sm-6 border-right py-4">
              <h6 class="text-success">Sampleable:</h6>
              <strong>10</strong>
            </div>
            <div class="col-sm-6 py-4">
              <h6 class="text-warning">In Progress:</h6>
              <strong>41</strong>
            </div>
          </div>
          <a href="{% url 'index' %}" class="stretched-link"></a>
        </div>
      </div>
      <div class="col-md-6">
        <div class="card text-center mb-4">
          <div class="card-header h5">Substances</div>
          <div class="row no-gutters">
            <div class="col-sm-4 border-right py-4">
              <h6 class="text-success">Valid:</h6>
              <strong>100</strong>
            </div>
            <div class="col-sm-4 py-4">
              <h6 class="text-warning">In Progress:</h6>
              <strong>200</strong>
            </div>
            <div class="col-sm-4 border-left py-4">
              <!-- This is for things like missing synset assignment, etc. -->
              <h6 class="text-danger">Needs Action:</h6>
              <strong>800</strong>
            </div>
          </div>
          <a href="{% url 'index' %}" class="stretched-link"></a>
        </div>
      </div>
    </div>
  </div>
  </div>
  </div>
{% endblock %}<|MERGE_RESOLUTION|>--- conflicted
+++ resolved
@@ -1,4 +1,3 @@
-<<<<<<< HEAD
 {% extends "data/base.html" %}
 
 {% block title %}BEHAVIOR-1K Integration{% endblock %}
@@ -16,7 +15,8 @@
 
 {% block content %}
   <div class="container mt-5">
-    <h1 class="text-center">B1K Integration</h1>
+    <h1 class="text-center">B1K Integration Dashboard</h1>
+    <h4 class="text-center">Last updated {% now "SHORT_DATETIME_FORMAT" %}</h4>
     <div class="row mt-5">
       <div class="col-md-6">
         <div class="card text-center mb-4">
@@ -33,44 +33,6 @@
             <div class="col-sm-4 border-left py-4">
               <h6 class="text-danger">Needs Action:</h6>
               <strong>800</strong>
-=======
-<!DOCTYPE html>
-<html>
-  <head>
-    <title>B1K Integration</title>
-    <link rel="stylesheet" href="https://stackpath.bootstrapcdn.com/bootstrap/4.3.1/css/bootstrap.min.css">
-    <style>
-      .card:hover {
-        cursor: pointer;
-        text-decoration: none;
-        color: #8C1515;
-        border-color: #8C1515;
-      }
-    </style>
-  </head>
-  <body>
-    <div class="container mt-5">
-      <h1 class="text-center">B1K Integration Dashboard</h1>
-      <br>
-      <h4 class="text-center">Last updated {% now "SHORT_DATETIME_FORMAT" %}</h4>
-      <div class="row mt-5">
-        <div class="col-md-6">
-          <div class="card text-center mb-4">
-            <div class="card-header h5">Tasks</div>
-            <div class="row no-gutters">
-              <div class="col-sm-4 border-right py-4">
-                <h6 class="text-success">Sampleable:</h6>
-                <strong>100</strong>
-              </div>
-              <div class="col-sm-4 py-4">
-                <h6 class="text-warning">In Progress:</h6>
-                <strong>200</strong>
-              </div>
-              <div class="col-sm-4 border-left py-4">
-                <h6 class="text-danger">Needs Action:</h6>
-                <strong>800</strong>
-              </div>
->>>>>>> 423d8bd6
             </div>
           </div>
           <a href="{% url 'tasks list' %}" class="stretched-link"></a>
